import argparse
import sys

from Bio.Seq import Seq
from sbol import *
from flashtext import KeywordProcessor

class SequenceAnnotater():
    def __init__(self, feature_files=[], sbh_URL=None, user=None, password=None, feature_URLs=[]):
        self.feature_matcher = KeywordProcessor()
        self.seq_anno_dict = {}

        # Config.setOption('sbol_typed_uris', False)

<<<<<<< HEAD
        self.encode_file_features(feature_files)

        if sbh_URL is not None and user is not None and password is not None and len(feature_URLs) > 0:
            self.encode_remote_features(sbh_URL, user, password, feature_URLs, part_shop)

    @classmethod
    def __load_sbol_files(cls, sbol_files):
        docs = []

        for sbol_file in sbol_files:
            docs.append(Document())

            docs[-1].read(sbol_file)

        return docs

    @classmethod
    def __load_remote_sbol(cls, sbh_URL, user, password, sbol_URLs, part_shop):
        doc = Document()

        part_shop = PartShop(sbh_URL)
        part_shop.login(user, password)

        part_shop.pull(sbol_URLs, doc)

        return doc

    def encode_file_features(self, feature_files):
        docs = self.__load_sbol_files(feature_files)

        for doc in docs:
            self.__encode_document_components(doc)
            self.__encode_document_annotations(doc)

    def encode_remote_features(self, sbh_URL, user, password, feature_URLs, part_shop):
        doc = self.__load_remote(sbh_URL, user, password, feature_URLs, part_shop)

        self.__encode_document_components(doc)
        self.__encode_document_annotations(doc)
=======
        self.load_file_features(feature_files)

        if sbh_URL is not None and user is not None and password is not None and len(feature_URLs) > 0:
            self.load_remote_features(sbh_URL, user, password, feature_URLs, part_shop)

    def load_file_features(self, feature_files):
        for feature_file in feature_files:
            doc = Document()

            doc.read(feature_file)

            self.__load_document_components(doc)
            self.__load_document_annotations(doc)
        
    def load_remote_features(self, sbh_URL, user, password, feature_URLs, part_shop):
        part_shop = PartShop(sbh_URL + '/')
        part_shop.login(user, password)

        doc = Document()

        part_shop.pull(feature_URLs, doc)

        self.__load_document_components(doc)
        self.__load_document_annotations(doc)

    def __load_document_components(self, doc):
        for root_comp in doc.componentDefinitions:
            for leaf_comp in self.__get_leaf_components(root_comp, doc):
                if leaf_comp.sequence is not None:
                    seq = leaf_comp.sequence.elements
                    rcomplement_seq = str(Seq(seq).reverse_complement())

                    self.feature_matcher.add_keyword(' '.join(seq), (leaf_comp.identity, SBOL_ORIENTATION_INLINE))
                    self.feature_matcher.add_keyword(' '.join(rcomplement_seq), (leaf_comp.identity,
                                                     SBOL_ORIENTATION_REVERSE_COMPLEMENT))
>>>>>>> fa47b537

    def __get_leaf_components(self, root_comp, doc):
        leaf_comps = []

        if len(root_comp.components) == 0:
            leaf_comps.append(root_comp)
        else:
            for sub_comp in root_comp.components:
                try:
                    leaf_comp = doc.getComponentDefinition(sub_comp.definition)
<<<<<<< HEAD
                except RuntimeError:
                    leaf_comp = None

                if leaf_comp is not None:
                    leaf_comps.extend(self.__get_leaf_components(leaf_comp, doc))

        return leaf_comps

    def __encode_document_components(self, doc):
        for root_comp in doc.componentDefinitions:
            for leaf_comp in self.__get_leaf_components(root_comp, doc):
                if leaf_comp.sequence is not None:
                    seq = leaf_comp.sequence.elements
                    rcomplement_seq = str(Seq(seq).reverse_complement())

                    self.feature_matcher.add_keyword(' '.join(seq), (leaf_comp.identity, leaf_comp.displayId,
                                                     SBOL_ORIENTATION_INLINE))
                    self.feature_matcher.add_keyword(' '.join(rcomplement_seq), (leaf_comp.identity,
                                                     leaf_comp.displayId, SBOL_ORIENTATION_REVERSE_COMPLEMENT))

    def __encode_document_annotations(self, doc):
=======

                    leaf_comps.extend(self.__get_leaf_components(leaf_comp, doc))
                except RuntimeError:
                    pass

        return leaf_comps

    def __load_document_annotations(self, doc):
>>>>>>> fa47b537
        for comp in doc.componentDefinitions:
            for seq_anno in comp.sequenceAnnotations:
                if (seq_anno.component is None and len(seq_anno.locations) == 1
                    and seq_anno.locations[0].getTypeURI() == 'http://sbols.org/v2#Range'
                    and comp.sequence is not None):
                    seq_range = seq_anno.locations.getRange()

                    if seq_range.orientation == SBOL_ORIENTATION_INLINE:
                        seq = comp.sequence.elements[seq_range.start - 1:seq_range.end]
                        rcomplement_seq = str(Seq(seq).reverse_complement())
                    else:
                        rcomplement_seq = comp.sequence.elements[seq_range.start - 1:seq_range.end]
                        seq = str(Seq(seq).reverse_complement())
                        
<<<<<<< HEAD
                    self.feature_matcher.add_keyword(' '.join(seq), (seq_anno.displayId, seq_anno.name,
                                                     seq_anno.description, seq_anno.roles, seq_anno.identity,
                                                     SBOL_ORIENTATION_INLINE))
                    self.feature_matcher.add_keyword(' '.join(rcomplement_seq), (seq_anno.displayId, seq_anno.name,
                                                     seq_anno.description, seq_anno.roles, seq_anno.identity,
                                                     SBOL_ORIENTATION_REVERSE_COMPLEMENT))

                    self.seq_anno_dict[seq_anno.identity] = seq_anno

    @classmethod
    def __create_sub_component(cls, feature_URI, feature_ID):
        i = 1

        while not i < 0:
            try:
                sub_comp = comp.components.create('_'.join([feature_ID, str(i)]))
            except RuntimeError:
                sub_comp = None

            if sub_comp is None:
                i = i + 1
            else:
                sub_comp.definition = feature_URI

                i = -1

        return sub_comp

    @classmethod
    def __create_sub_component_annotation(cls, sub_comp, feature_URI, orientation, start, end):
        i = 1

        while not i < 0:
            try:
                seq_anno = comp.sequenceAnnotations.create('_'.join([sub_comp.displayId, 'anno', str(i)]))
            except RuntimeError:
                seq_anno = None

            if seq_anno is None:
                i = i + 1
            else:
                seq_anno.component = sub_comp.identity
                seq_anno.wasDerivedFrom = seq_anno.wasDerivedFrom + [feature_URI]
                
                location = seq_anno.locations.createRange('loc_1')

                location.orientation = orientation
                location.start = start
                location.end = end

                i = -1

        return seq_anno

    @classmethod
    def __create_sequence_annotation(cls, anno_ID, name, description, roles, parent_URI, orientation, start, end):
        i = 1

        while not i < 0:
            try:
                seq_anno = comp.sequenceAnnotations.create('_'.join([anno_ID, str(i)]))
            except RuntimeError:
                seq_anno = None

            if seq_anno is None:
                i = i + 1
            else:
                seq_anno.name = name
                seq_anno.description = description
                seq_anno.roles = seq_anno.roles + roles
                seq_anno.wasDerivedFrom = seq_anno.wasDerivedFrom + [parent_URI]
                
                location = seq_anno.locations.createRange('loc1')

                location.orientation = orientation
                location.start = start
                location.end = end

                i = -1

        return seq_anno

    def annotate_sequences(self, sequence_files=[], sbh_URL=None, user=None, password=None, sequence_URLs=[], 
                           output_file=None, validate=False):
        Config.setOption('validate', validate)

        docs = self.__load_sbol_files(sequence_files)

        if sbh_URL is not None and user is not None and password is not None and len(sequence_URLs) > 0:
            docs.append(self.__load_remote_sbol(sequence_URLs))

        for doc in docs:
            for comp in doc.componentDefinitions:
                if comp.sequence is not None:
                    unannotated_seq = ' '.join(comp.sequence.elements)

                    feature_matches = self.feature_matcher.extract_keywords(unannotated_seq, span_info=True)

                    for feature_match in feature_matches:
                        if len(feature_match[0]) == 2:
                            sub_comp = self.__create_sub_component(feature_match[0][0], feature_match[0][1])

                            self.__create_sub_component_annotation(sub_comp, feature_match[0][0], feature_match[0][2],
                                                                   feature_match[1]//2 + 1, (feature_match[2] + 1)//2)
                        elif len(feature_match[0]) == 6:
                            self.__create_sequence_annotation(feature_match[0][0], feature_match[0][1],
                                                              feature_match[0][2], feature_match[0][3],
                                                              feature_match[0][4], feature_match[0][5],
                                                              feature_match[1]//2 + 1, (feature_match[2] + 1)//2)
=======
                    self.feature_matcher.add_keyword(' '.join(seq), (comp.identity, SBOL_ORIENTATION_INLINE,
                                                     seq_anno.identity, seq_anno.name, seq_anno.description,
                                                     seq_anno.roles))
                    self.feature_matcher.add_keyword(' '.join(rcomplement_seq), (comp.identity,
                                                     SBOL_ORIENTATION_REVERSE_COMPLEMENT, seq_anno.identity,
                                                     seq_anno.name, seq_anno.description, seq_anno.roles))

                    self.seq_anno_dict[seq_anno.identity] = seq_anno

    def annotate_sequences(self, sequence_files=[], sbh_URL=None, user=None, password=None, sequence_URLs=[], 
                           sbh_output=None, validate=False):
        Config.setOption('validate', validate)

        docs = []

        for sequence_file in sequence_files:
            docs.append(Document())

            docs[-1].read(sequence_file)

        if sbh_URL is not None and user is not None and password is not None and len(sequence_URLs) > 0:
            part_shop = PartShop(sbh_URL + '/')
            part_shop.login(user, password)

            docs.append(Document())

            part_shop.pull(sequence_URLs, docs[-1])

        for doc in docs:
            for comp in doc.componentDefinitions:
                if comp.sequence is not None:
                    unannotated_seq = ' '.join(comp.sequence.elements)

                    feature_matches = self.feature_matcher.extract_keywords(unannotated_seq, span_info=True)

                    for i in range(0, len(feature_matches)):
                        annotated = False
                        j = i

                        if len(feature_matches[i][0]) == 2:
                            while not annotated:
                                try:
                                    sub_comp = comp.components.create('comp' + str(j))

                                    sub_comp.definition = feature_matches[i][0][0]

                                    annotated = True
                                except RuntimeError:
                                    j = j + 1

                            annotated = False
                            j = i

                            while not annotated:
                                try:
                                    seq_anno = comp.sequenceAnnotations.create('anno' + str(j))

                                    seq_anno.component = sub_comp.identity
                                    
                                    location = seq_anno.locations.createRange('loc1')

                                    location.orientation = feature_matches[i][0][1]
                                    location.start = feature_matches[i][1]//2 + 1
                                    location.end = (feature_matches[i][2] + 1)//2

                                    annotated = True
                                except RuntimeError:
                                    j = j + 1
                        elif len(feature_matches[i][0]) == 6:
                            while not annotated:
                                try:
                                    seq_anno = comp.sequenceAnnotations.create('anno' + str(j))

                                    seq_anno.name = feature_matches[i][0][3]
                                    seq_anno.description = feature_matches[i][0][4]
                                    seq_anno.roles = seq_anno.roles + feature_matches[i][0][5]
                                    seq_anno.wasDerivedFrom = seq_anno.wasDerivedFrom + [feature_matches[i][0][2]]
                                    
                                    location = seq_anno.locations.createRange('loc1')

                                    location.orientation = feature_matches[i][0][1]
                                    location.start = feature_matches[i][1]//2 + 1
                                    location.end = (feature_matches[i][2] + 1)//2

                                    annotated = True
                                except RuntimeError:
                                    j = j + 1
>>>>>>> fa47b537

        for i in range(0, len(sequence_files)):
            sequence_filename = sequence_files[i][:sequence_files[i].index('.xml')]

            docs[i].write(sequence_filename + '_annotated.xml')

<<<<<<< HEAD
        if len(docs) == len(sequence_files) + 1 and output_file is not None:
            docs[-1].write(output_file + '.xml')
=======
        if len(docs) == len(sequence_files) + 1 and sbh_output is not None:
            docs[-1].write(sbh_output + '.xml')
>>>>>>> fa47b537


def main(args=None):
    if args is None:
        args = sys.argv[1:]

    parser = argparse.ArgumentParser()
    parser.add_argument('-s', '--sequence_files', nargs='*', default=[])
    parser.add_argument('-S', '--sequence_URLs', nargs='*', default=[])
    parser.add_argument('-f', '--feature_files', nargs='*', default=[])
    parser.add_argument('-F', '--feature_URLs', nargs='*', default=[])
    parser.add_argument('-u', '--sbh_URL', nargs='?', default=None)
    parser.add_argument('-n', '--username', nargs='?', default=None)
    parser.add_argument('-p', '--password', nargs='?', default=None)
<<<<<<< HEAD
    parser.add_argument('-o', '--output_file', nargs='?', default='sbh_annotated')
=======
    parser.add_argument('-o', '--sbh_output', nargs='?', default='sbh_annotated')
>>>>>>> fa47b537
    
    args = parser.parse_args(args)

    sequence_annotater = SequenceAnnotater(args.feature_files, args.sbh_URL, args.username, args.password,
                                           args.feature_URLs)

    sequence_annotater.annotate_sequences(args.sequence_files, args.sbh_URL, args.username, args.password,
<<<<<<< HEAD
                                          args.sequence_URLs, args.output_file)
=======
                                          args.sequence_URLs, args.sbh_output)
>>>>>>> fa47b537

    # def extract_sequence(sub_def, seq_anno, comp_def, doc):
    #     if len(comp_def.sequences) == 1 and len(seq_anno.locations) == 1:
    #         comp_seq = doc.sequences.get(comp_def.sequences[0])

    #         rang = seq_anno.locations.getRange()
    #         if rang.start > len(comp_seq.elements):
    #             return False
    #         else:
    #             elements = comp_seq.elements[rang.start - 1:rang.end]

    #         if rang.orientation == 'http://sbols.org/v2#reverseComplement':
    #             elements = str(Seq(elements).reverse_complement())

    #         sub_seq = Sequence(sub_def.displayId + '_seq', elements, SBOL_ENCODING_IUPAC, '1')
            
    #         doc.addSequence(sub_seq)

    #         sub_def.sequences = sub_def.sequences + [sub_seq.identity]
            
    #         return True
    #     else:
    #         return False
        
    # def reconcile_roles(canonical_def, comp_def, generic_roles):
    #     same_roles = True

    #     for role in comp_def.roles:
    #         if role not in canonical_def.roles:
    #             same_roles = False

    #     if same_roles:
    #         for role in canonical_def.roles:
    #             if role not in comp_def.roles:
    #                 same_roles = False

    #     if not same_roles:
    #         canonical_roles = []

    #         for role in comp_def.roles:
    #             if role not in generic_roles:
    #                 canonical_roles.append(role)

    #         if len(canonical_roles) > 0:
    #             canonical_def.roles = canonical_roles

    # setHomespace('http://hub.sd2e.org/')
    # Config.setOption('sbol_typed_uris', False)
    # Config.setOption('validate', True)
    # # Config.setOption('serialization_format', 'rdfxml')
    # Config.setOption('version', '1')

    # doc = Document()

    # part_shop = PartShop('https://hub.sd2e.org/')
    # part_shop.login('sd2_service@sd2e.org', 'jWJ1yztJl2f7RaePHMtXmxBBHwNt')

    # # part_shop.pull('https://hub.sd2e.org/user/sd2e/design/yeast_gates_plasmids/1', doc)
    # for i in range(1, 10):
    #     part_shop.pull('https://hub.sd2e.org/user/sd2e/design/YG_plasmid_00' + str(i) + '/1', doc)
    #     print('load ' + str(i))
    # for i in range(10, 26):
    #     part_shop.pull('https://hub.sd2e.org/user/sd2e/design/YG_plasmid_0' + str(i) + '/1', doc)
    #     print('load ' + str(i))
        
    # setHomespace('http://hub.sd2e.org/user/sd2e/design')

    # non_canonical_ids = set()
    # non_canonical_names = set()
    # name_to_def = {}
    # generic_roles = {
    #     SO_GENE, 
    #     'http://identifiers.org/so/SO:0000001', 
    #     'http://identifiers.org/so/SO:0000110', 
    #     'http://identifiers.org/so/SO:0000804'
    # }

    # for comp_def in doc.componentDefinitions:
    #     for seq_anno in comp_def.sequenceAnnotations:
    #         if seq_anno.component is None:
    #             print('SequenceAnnotation ' + seq_anno.identity + ' has no associated Component.')
    #         else:
    #             comp = comp_def.components.get(seq_anno.component)
    #             sub_def = doc.componentDefinitions.get(comp.definition)
                
    #             if len(sub_def.sequences) > 0 or extract_sequence(sub_def, seq_anno, comp_def, doc):
    #                 sub_seq = doc.sequences.get(sub_def.sequences[0])
                    
    #                 if len(sub_seq.elements) > 1:
    #                     if sub_def.name in name_to_def:
    #                         canonical_def = name_to_def[sub_def.name]
    #                         canonical_seq = doc.sequences.get(canonical_def.sequences[0])

    #                         if canonical_seq.elements.lower() == sub_seq.elements.lower():
    #                             reconcile_roles(canonical_def, sub_def, generic_roles)
    #                         else:
    #                             non_canonical_ids.add(sub_def.identity)
    #                             non_canonical_names.add(sub_def.name)
    #                     else:
    #                         name_to_def[sub_def.name] = sub_def
    #             else:
    #                 non_canonical_ids.add(sub_def.identity)
    #                 non_canonical_names.add(sub_def.name)
                    
    # for comp_def in doc.componentDefinitions:  
    #     deleted_comp_ids = set()
        
    #     for comp in comp_def.components:
    #         if comp.definition not in non_canonical_ids:
    #             sub_def = doc.componentDefinitions.get(comp.definition)
                
    #             if sub_def.name in name_to_def:
    #                 canonical_def = name_to_def[sub_def.name]
                    
    #                 if sub_def.identity != canonical_def.identity:
    #                     comp.definition = canonical_def.identity
                        
    #                     for sub_seq_id in sub_def.sequences:
    #                         doc.sequences.remove(sub_seq_id)

    #                     doc.componentDefinitions.remove(sub_def.identity)
    #             else:
    #                 deleted_comp_ids.add(comp.identity)
                    
    #                 for sub_seq_id in sub_def.sequences:
    #                     doc.sequences.remove(sub_seq_id)

    #                 doc.componentDefinitions.remove(sub_def.identity)
                
    #     for deleted_comp_id in deleted_comp_ids:
    #         comp_def.components.remove(deleted_comp_id)
            
    #     for anno in comp_def.sequenceAnnotations:
    #         if anno.component in deleted_comp_ids:
    #             anno.component = None
              
    # print('writing')
    # doc.write('bograth.xml')
    # print(non_canonical_names)

if __name__ == '__main__':
    main()<|MERGE_RESOLUTION|>--- conflicted
+++ resolved
@@ -12,7 +12,6 @@
 
         # Config.setOption('sbol_typed_uris', False)
 
-<<<<<<< HEAD
         self.encode_file_features(feature_files)
 
         if sbh_URL is not None and user is not None and password is not None and len(feature_URLs) > 0:
@@ -52,43 +51,6 @@
 
         self.__encode_document_components(doc)
         self.__encode_document_annotations(doc)
-=======
-        self.load_file_features(feature_files)
-
-        if sbh_URL is not None and user is not None and password is not None and len(feature_URLs) > 0:
-            self.load_remote_features(sbh_URL, user, password, feature_URLs, part_shop)
-
-    def load_file_features(self, feature_files):
-        for feature_file in feature_files:
-            doc = Document()
-
-            doc.read(feature_file)
-
-            self.__load_document_components(doc)
-            self.__load_document_annotations(doc)
-        
-    def load_remote_features(self, sbh_URL, user, password, feature_URLs, part_shop):
-        part_shop = PartShop(sbh_URL + '/')
-        part_shop.login(user, password)
-
-        doc = Document()
-
-        part_shop.pull(feature_URLs, doc)
-
-        self.__load_document_components(doc)
-        self.__load_document_annotations(doc)
-
-    def __load_document_components(self, doc):
-        for root_comp in doc.componentDefinitions:
-            for leaf_comp in self.__get_leaf_components(root_comp, doc):
-                if leaf_comp.sequence is not None:
-                    seq = leaf_comp.sequence.elements
-                    rcomplement_seq = str(Seq(seq).reverse_complement())
-
-                    self.feature_matcher.add_keyword(' '.join(seq), (leaf_comp.identity, SBOL_ORIENTATION_INLINE))
-                    self.feature_matcher.add_keyword(' '.join(rcomplement_seq), (leaf_comp.identity,
-                                                     SBOL_ORIENTATION_REVERSE_COMPLEMENT))
->>>>>>> fa47b537
 
     def __get_leaf_components(self, root_comp, doc):
         leaf_comps = []
@@ -99,7 +61,7 @@
             for sub_comp in root_comp.components:
                 try:
                     leaf_comp = doc.getComponentDefinition(sub_comp.definition)
-<<<<<<< HEAD
+
                 except RuntimeError:
                     leaf_comp = None
 
@@ -121,16 +83,6 @@
                                                      leaf_comp.displayId, SBOL_ORIENTATION_REVERSE_COMPLEMENT))
 
     def __encode_document_annotations(self, doc):
-=======
-
-                    leaf_comps.extend(self.__get_leaf_components(leaf_comp, doc))
-                except RuntimeError:
-                    pass
-
-        return leaf_comps
-
-    def __load_document_annotations(self, doc):
->>>>>>> fa47b537
         for comp in doc.componentDefinitions:
             for seq_anno in comp.sequenceAnnotations:
                 if (seq_anno.component is None and len(seq_anno.locations) == 1
@@ -145,7 +97,6 @@
                         rcomplement_seq = comp.sequence.elements[seq_range.start - 1:seq_range.end]
                         seq = str(Seq(seq).reverse_complement())
                         
-<<<<<<< HEAD
                     self.feature_matcher.add_keyword(' '.join(seq), (seq_anno.displayId, seq_anno.name,
                                                      seq_anno.description, seq_anno.roles, seq_anno.identity,
                                                      SBOL_ORIENTATION_INLINE))
@@ -255,108 +206,14 @@
                                                               feature_match[0][2], feature_match[0][3],
                                                               feature_match[0][4], feature_match[0][5],
                                                               feature_match[1]//2 + 1, (feature_match[2] + 1)//2)
-=======
-                    self.feature_matcher.add_keyword(' '.join(seq), (comp.identity, SBOL_ORIENTATION_INLINE,
-                                                     seq_anno.identity, seq_anno.name, seq_anno.description,
-                                                     seq_anno.roles))
-                    self.feature_matcher.add_keyword(' '.join(rcomplement_seq), (comp.identity,
-                                                     SBOL_ORIENTATION_REVERSE_COMPLEMENT, seq_anno.identity,
-                                                     seq_anno.name, seq_anno.description, seq_anno.roles))
-
-                    self.seq_anno_dict[seq_anno.identity] = seq_anno
-
-    def annotate_sequences(self, sequence_files=[], sbh_URL=None, user=None, password=None, sequence_URLs=[], 
-                           sbh_output=None, validate=False):
-        Config.setOption('validate', validate)
-
-        docs = []
-
-        for sequence_file in sequence_files:
-            docs.append(Document())
-
-            docs[-1].read(sequence_file)
-
-        if sbh_URL is not None and user is not None and password is not None and len(sequence_URLs) > 0:
-            part_shop = PartShop(sbh_URL + '/')
-            part_shop.login(user, password)
-
-            docs.append(Document())
-
-            part_shop.pull(sequence_URLs, docs[-1])
-
-        for doc in docs:
-            for comp in doc.componentDefinitions:
-                if comp.sequence is not None:
-                    unannotated_seq = ' '.join(comp.sequence.elements)
-
-                    feature_matches = self.feature_matcher.extract_keywords(unannotated_seq, span_info=True)
-
-                    for i in range(0, len(feature_matches)):
-                        annotated = False
-                        j = i
-
-                        if len(feature_matches[i][0]) == 2:
-                            while not annotated:
-                                try:
-                                    sub_comp = comp.components.create('comp' + str(j))
-
-                                    sub_comp.definition = feature_matches[i][0][0]
-
-                                    annotated = True
-                                except RuntimeError:
-                                    j = j + 1
-
-                            annotated = False
-                            j = i
-
-                            while not annotated:
-                                try:
-                                    seq_anno = comp.sequenceAnnotations.create('anno' + str(j))
-
-                                    seq_anno.component = sub_comp.identity
-                                    
-                                    location = seq_anno.locations.createRange('loc1')
-
-                                    location.orientation = feature_matches[i][0][1]
-                                    location.start = feature_matches[i][1]//2 + 1
-                                    location.end = (feature_matches[i][2] + 1)//2
-
-                                    annotated = True
-                                except RuntimeError:
-                                    j = j + 1
-                        elif len(feature_matches[i][0]) == 6:
-                            while not annotated:
-                                try:
-                                    seq_anno = comp.sequenceAnnotations.create('anno' + str(j))
-
-                                    seq_anno.name = feature_matches[i][0][3]
-                                    seq_anno.description = feature_matches[i][0][4]
-                                    seq_anno.roles = seq_anno.roles + feature_matches[i][0][5]
-                                    seq_anno.wasDerivedFrom = seq_anno.wasDerivedFrom + [feature_matches[i][0][2]]
-                                    
-                                    location = seq_anno.locations.createRange('loc1')
-
-                                    location.orientation = feature_matches[i][0][1]
-                                    location.start = feature_matches[i][1]//2 + 1
-                                    location.end = (feature_matches[i][2] + 1)//2
-
-                                    annotated = True
-                                except RuntimeError:
-                                    j = j + 1
->>>>>>> fa47b537
 
         for i in range(0, len(sequence_files)):
             sequence_filename = sequence_files[i][:sequence_files[i].index('.xml')]
 
             docs[i].write(sequence_filename + '_annotated.xml')
 
-<<<<<<< HEAD
         if len(docs) == len(sequence_files) + 1 and output_file is not None:
             docs[-1].write(output_file + '.xml')
-=======
-        if len(docs) == len(sequence_files) + 1 and sbh_output is not None:
-            docs[-1].write(sbh_output + '.xml')
->>>>>>> fa47b537
 
 
 def main(args=None):
@@ -371,11 +228,7 @@
     parser.add_argument('-u', '--sbh_URL', nargs='?', default=None)
     parser.add_argument('-n', '--username', nargs='?', default=None)
     parser.add_argument('-p', '--password', nargs='?', default=None)
-<<<<<<< HEAD
     parser.add_argument('-o', '--output_file', nargs='?', default='sbh_annotated')
-=======
-    parser.add_argument('-o', '--sbh_output', nargs='?', default='sbh_annotated')
->>>>>>> fa47b537
     
     args = parser.parse_args(args)
 
@@ -383,11 +236,7 @@
                                            args.feature_URLs)
 
     sequence_annotater.annotate_sequences(args.sequence_files, args.sbh_URL, args.username, args.password,
-<<<<<<< HEAD
                                           args.sequence_URLs, args.output_file)
-=======
-                                          args.sequence_URLs, args.sbh_output)
->>>>>>> fa47b537
 
     # def extract_sequence(sub_def, seq_anno, comp_def, doc):
     #     if len(comp_def.sequences) == 1 and len(seq_anno.locations) == 1:
